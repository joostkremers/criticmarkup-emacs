--- conflicted
+++ resolved
@@ -98,21 +98,6 @@
 indicating whether the deletion was done with the backspace
 key.")
 
-<<<<<<< HEAD
-(defvar cm-addition-regexp "\\(?:{\\+\\+[[:ascii:]]*?\\+\\+}\\)"
-  "CriticMarkup addition regexp.")
-
-(defvar cm-deletion-regexp "\\(?:{--[[:ascii:]]*?--}\\)"
-  "CriticMarkup deletion regexp.")
-
-(defvar cm-substitution-regexp "\\(?:{~~[[:ascii:]]*?~>[[:ascii:]]*?~~}\\)"
-  "CriticMarkup substitution regexp.")
-
-(defvar cm-comment-regexp "\\(?:{>>[[:ascii:]]*?<<}\\)"
-  "CriticMarkup comment regexp.")
-
-(defvar cm-highlight-regexp "\\(?:{==[[:ascii:]]*?==}\\)"
-=======
 (defvar cm-addition-regexp "\\(?:{\\+\\+\\([[:ascii:]]\\|[[:nonascii:]]\\)*?\\+\\+}\\)"
   "CriticMarkup addition regexp.")
 
@@ -126,7 +111,6 @@
   "CriticMarkup comment regexp.")
 
 (defvar cm-highlight-regexp "\\(?:{==\\([[:ascii:]]\\|[[:nonascii:]]\\)*?==}\\)"
->>>>>>> 8a7e0911
   "CriticMarkup highlight regexp.")
 
 (defvar cm-current-markup-overlay nil
@@ -255,11 +239,7 @@
     (add-to-list 'font-lock (mapconcat #'(lambda (elt) ; first we create the regexp to match
                                            (regexp-opt (list elt) t))
                                        markup
-<<<<<<< HEAD
-                                       "[[:ascii:]]*?"))
-=======
                                        "\\([[:ascii:]]\\|[[:nonascii:]]\\)*?"))
->>>>>>> 8a7e0911
     (add-to-list 'font-lock `(0 ,face prepend) t) ; the highlighter for the entire change
     (dotimes (n (length markup))
       (add-to-list 'font-lock `(,(1+ n) '(face ,face read-only t)) t) ; make the tags read-only
@@ -343,13 +323,8 @@
   (save-excursion
     (goto-char (point-min))
     (let ((delims-regexp (concat (regexp-opt (mapcar #'second cm-delimiters) t)
-<<<<<<< HEAD
-                                 "[[:ascii:]]*?"
-                                 "\\(?:\\(~>\\)[[:ascii:]]*?\\)?"
-=======
                                  "\\([[:ascii:]]\\|[[:nonascii:]]\\)*?"
                                  "\\(?:\\(~>\\)\\([[:ascii:]]\\|[[:nonascii:]]\\)*?\\)?"
->>>>>>> 8a7e0911
                                  (regexp-opt (mapcar #'cm-last1 cm-delimiters) t)))
           (inhibit-read-only t))
       (while (re-search-forward delims-regexp nil t)
@@ -726,11 +701,7 @@
   (let ((bdelim (regexp-quote (second (assq 'cm-comment cm-delimiters))))
         (edelim (regexp-quote (cm-last1 (assq 'cm-comment cm-delimiters))))
         (text (second change)))
-<<<<<<< HEAD
-    (if (string-match (concat bdelim "\\([[:ascii:]]*?\\)" edelim) text)
-=======
     (if (string-match (concat bdelim "\\(\\([[:ascii:]]\\|[[:nonascii:]]\\)*?\\)" edelim) text)
->>>>>>> 8a7e0911
         (match-string 1 text))))
 
 (defun cm-extract-author (change)
@@ -741,11 +712,7 @@
 CHANGE has no comment part or a comment without an author."
   (let ((comment (cm-extract-comment change)))
     (if (and comment
-<<<<<<< HEAD
-             (string-match "^@\\([^[:space:]]*\\)[[:ascii:]]*?$" comment))
-=======
              (string-match "^@\\([^[:space:]]*\\)\\([[:ascii:]]\\|[[:nonascii:]]\\)*?$" comment))
->>>>>>> 8a7e0911
         (match-string 1 comment))))
 
 (defun cm-has-current-author-p (change)
@@ -828,37 +795,22 @@
      ((eq type 'cm-addition)
       (if (not action)
           ""
-<<<<<<< HEAD
-        (string-match "{\\+\\+\\([[:ascii:]]*?\\)\\+\\+}" text)
-=======
         (string-match "{\\+\\+\\(\\([[:ascii:]]\\|[[:nonascii:]]\\)*?\\)\\+\\+}" text)
->>>>>>> 8a7e0911
         (match-string 1 text)))
      ((eq type 'cm-deletion)
       (if action
           ""
-<<<<<<< HEAD
-        (string-match "{--\\([[:ascii:]]*?\\)--}" text)
-        (match-string 1 text)))
-     ((eq type 'cm-substitution)
-      (string-match "{~~\\([[:ascii:]]*?\\)~>\\([[:ascii:]]*?\\)~~}" text)
-=======
         (string-match "{--\\(\\([[:ascii:]]\\|[[:nonascii:]]\\)*?\\)--}" text)
         (match-string 1 text)))
      ((eq type 'cm-substitution)
       (string-match "{~~\\(\\([[:ascii:]]\\|[[:nonascii:]]\\)*?\\)~>\\(\\([[:ascii:]]\\|[[:nonascii:]]\\)*?\\)~~}" text)
->>>>>>> 8a7e0911
       (match-string (if action 2 1) text))
      ((and (eq type 'cm-comment)
            (eq action ?d))
       "")
      ((and (eq type 'cm-highlight)
            (eq action ?d))
-<<<<<<< HEAD
-      (string-match "{==\\([[:ascii:]]*?\\)==}" text)
-=======
       (string-match "{==\\(\\([[:ascii:]]\\|[[:nonascii:]]\\)*?\\)==}" text)
->>>>>>> 8a7e0911
       (match-string 1 text)))))
 
 (defun cm-accept/reject-all-changes ()
